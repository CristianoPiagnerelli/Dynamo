--- conflicted
+++ resolved
@@ -693,8 +693,7 @@
                 def := cbody env
                 //Return the dummy for the define statement
                 dummy
-   
-<<<<<<< HEAD
+
     //Functions
     | Fun(parameters, body) ->
         ///Traverses a syntax tree looking for new identifiers from define statements.
@@ -754,67 +753,6 @@
             frame
         //At runtime, we need to add the arguments to the environment and evaluate the body.
         fun env -> Function(fun exprs -> (pack exprs |> ref) :: env.Value |> ref |> cbody)
-=======
-   //Functions
-   | Fun(parameters, body) ->
-      ///Traverses a syntax tree looking for new identifiers from define statements.
-      let findAllDefs = function
-        | Begin(exprs) ->
-            let rec pred defacc = function
-                | h :: t -> 
-                    match h with
-                    | Define(name, _) -> pred (name :: defacc) t
-                    | Begin(exprs) -> pred (pred defacc exprs) t
-                    | _ -> pred defacc t
-                | [] -> List.rev defacc
-            pred [] exprs
-        | Define(name, _) -> [name]
-        | _ -> []
-      ///All identifiers being defined in the funtion's body.
-      let defs = findAllDefs body
-      ///Utility to extract the name of the given parameter.
-      let paramToString = function Normal(s) | Tail(s) -> s
-      ///Compiler environment containing the parameter names
-      let compenv' = (defs @ List.map paramToString parameters) :: compenv.Value |> ref
-      ///Compiled function body
-      let cbody = compile compenv' body
-      ///Number of sub-definitions
-      let buffer = defs.Length
-      ///Size of the environment frame to be created for this function
-      let framesize = parameters.Length + buffer
-      ///Default value for uninitialized identifiers
-      let dummy = Dummy("undefined")
-      ///Creates a new runtime environment frame from the arguments to this function 
-      let pack args =
-         ///New frame for the function call
-         let frame = Array.zeroCreate framesize
-         ///Recursive helper for processing arguments
-         let rec pack' idx args = function
-            //If there's one parameter left and it's a Tail, then store the parameter's argument as all the arguments in a list.
-            | [Tail(_)] -> frame.[idx] <- List(args) |> ref
-            //If there is more than one parameter left...
-            | _ :: xs -> 
-                match args with
-                //Reference the first arg in the list, then pack the remaining args with the remaining names.
-                | h :: t -> frame.[idx] <- ref h; pack' (idx + 1) t xs
-                //Not enough arguments.
-                | _ -> sprintf "Arity mismatch: Cannot apply %i-arity function on %i arguments." parameters.Length args.Length |> failwith
-            //If there are no parameters left...
-            | [] ->
-                match args with
-                //If there are also no arguments left, we're done.
-                | [] -> ()
-                //Too many arguments.
-                | _ -> sprintf "Arity mismatch: Cannot apply %i-arity function on %i arguments." parameters.Length args.Length |> failwith
-         ///List of identifier boxes for parameters
-         pack' buffer args parameters
-         //Initialize inner-define identifiers with dummy value
-         for i in 0 .. (buffer - 1) do frame.[i] <- ref dummy
-         //If we don't, just create a frame out of the packed arguments.
-         frame
-      //At runtime, we need to add the arguments to the environment and evaluate the body.
-      fun env -> Function(fun exprs -> (pack exprs |> ref) :: env.Value |> ref |> cbody)
->>>>>>> 764326fd
    
     //Function calls
     | List_S(fun_expr :: args) ->
@@ -982,17 +920,10 @@
 let ParseText = List.ofSeq >> parse >> Begin >> Evaluate
 
 let private evaluateSchemeDefs() = 
-<<<<<<< HEAD
     "
     ;; Y Combinator
     (define (Y f) ((λ (x) (x x)) (λ (x) (f (λ (g) ((x x) g))))))
     " |> ParseText |> ignore
-=======
-   "
-   ;; Y Combinator
-   (define (Y f) ((λ (x) (x x)) (λ (x) (f (λ (g) ((x x) g))))))
-   " |> ParseText |> ignore
->>>>>>> 764326fd
 
 makeEnvironments()
 environment := [Seq.map (fun (_, x) -> x) tempEnv |> Seq.toArray |> ref]
