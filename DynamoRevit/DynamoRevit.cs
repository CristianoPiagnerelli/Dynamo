//Copyright 2012 Ian Keough

//Licensed under the Apache License, Version 2.0 (the "License");
//you may not use this file except in compliance with the License.
//You may obtain a copy of the License at

//http://www.apache.org/licenses/LICENSE-2.0

//Unless required by applicable law or agreed to in writing, software
//distributed under the License is distributed on an "AS IS" BASIS,
//WITHOUT WARRANTIES OR CONDITIONS OF ANY KIND, either express or implied.
//See the License for the specific language governing permissions and
//limitations under the License.

using System;
using System.Windows.Forms;
using System.Diagnostics;
using System.Collections.Generic;
using System.Collections;
using System.Linq;
using System.Text;
using System.IO;
using System.Windows.Media.Imaging;

using Autodesk.Revit.UI.Selection;
using Autodesk.Revit;
using Autodesk.Revit.UI;
using Autodesk.Revit.DB;
using Autodesk.Revit.UI.Events;
using Autodesk.Revit.DB.Events;
using Autodesk.Revit.DB.Analysis;//MDJ needed for spatialfeildmanager

using Dynamo;
using Dynamo.Elements;
using Dynamo.Controls;
using System.Xml.Serialization;
using Dynamo.Utilities;
using System.Windows.Interop;
using System.Reflection;
using System.Windows;


namespace Dynamo.Applications
{
    //MDJ - Added by Matt Jezyk - 10.27.2011
    [Autodesk.Revit.Attributes.Transaction(Autodesk.Revit.Attributes.TransactionMode.Automatic)]
    [Autodesk.Revit.Attributes.Regeneration(Autodesk.Revit.Attributes.RegenerationOption.Manual)]
    public class DynamoRevitApp : IExternalApplication
    {
        static private string m_AssemblyName = System.Reflection.Assembly.GetExecutingAssembly().Location;
        static private string m_AssemblyDirectory = Path.GetDirectoryName(m_AssemblyName);
        static public DynamoUpdater updater;

        public Autodesk.Revit.UI.Result OnStartup(UIControlledApplication application)
        {
            try
            {
                // Create new ribbon panel
                RibbonPanel ribbonPanel = application.CreateRibbonPanel("Visual Programming"); //MDJ todo - move hard-coded strings out to resource files

<<<<<<< HEAD
                //Create a push button in the ribbon panel 

                PushButton pushButton = ribbonPanel.AddItem(new PushButtonData("Dynamo",
                    "Dynamo", m_AssemblyName, "Dynamo.Applications.DynamoRevit")) as PushButton;

                System.Drawing.Bitmap dynamoIcon = Dynamo.Applications.Properties.Resources.Nodes_32_32;

                BitmapSource bitmapSource = System.Windows.Interop.Imaging.CreateBitmapSourceFromHBitmap(
                         dynamoIcon.GetHbitmap(),
                         IntPtr.Zero,
                         System.Windows.Int32Rect.Empty,
                         System.Windows.Media.Imaging.BitmapSizeOptions.FromEmptyOptions());

                pushButton.LargeImage = bitmapSource;
                pushButton.Image = bitmapSource;

                // MDJ = element level events and dyanmic model update
                // MDJ 6-8-12  trying to get new dynamo to watch for user created ref points and re-reun definitin when they are moved

                IdlePromise.RegisterIdle(application);

                updater = new DynamoUpdater(application.ActiveAddInId, application.ControlledApplication);
                if (!UpdaterRegistry.IsUpdaterRegistered(updater.GetUpdaterId())) UpdaterRegistry.RegisterUpdater(updater);

                //ElementClassFilter SpatialFieldFilter = new ElementClassFilter(typeof(SpatialFieldManager));
                //ElementCategoryFilter massFilter = new ElementCategoryFilter(BuiltInCategory.OST_Mass);

                ElementClassFilter familyFilter = new ElementClassFilter(typeof(FamilyInstance));
                ElementCategoryFilter refPointFilter = new ElementCategoryFilter(BuiltInCategory.OST_ReferencePoints);
                ElementClassFilter modelCurveFilter = new ElementClassFilter(typeof(CurveElement));
                ElementClassFilter sunFilter = new ElementClassFilter(typeof(SunAndShadowSettings));
                IList<ElementFilter> filterList = new List<ElementFilter>();
                //filterList.Add(SpatialFieldFilter);

                //filterList.Add(massFilter);
                filterList.Add(familyFilter);
                filterList.Add(modelCurveFilter);
                filterList.Add(refPointFilter);
                filterList.Add(sunFilter);
                ElementFilter filter = new LogicalOrFilter(filterList);

                //ElementFilter filter = new ElementClassFilter(typeof(Element));

                UpdaterRegistry.AddTrigger(updater.GetUpdaterId(), filter, Element.GetChangeTypeAny());
                UpdaterRegistry.AddTrigger(updater.GetUpdaterId(), filter, Element.GetChangeTypeElementDeletion());
                UpdaterRegistry.AddTrigger(updater.GetUpdaterId(), filter, Element.GetChangeTypeElementAddition());

                return Result.Succeeded;
            }
            catch (Exception ex)
=======
            return Result.Succeeded;
         }
         catch (Exception ex)
         {
            System.Windows.Forms.MessageBox.Show(ex.ToString());
            return Result.Failed;
         }
      }
      public Result OnShutdown(UIControlledApplication application)
      {
         UpdaterRegistry.UnregisterUpdater(updater.GetUpdaterId());

         return Result.Succeeded;
      }
   }

   [Autodesk.Revit.Attributes.Transaction(Autodesk.Revit.Attributes.TransactionMode.Manual)]
   [Autodesk.Revit.Attributes.Regeneration(Autodesk.Revit.Attributes.RegenerationOption.Manual)]
   class DynamoRevit : IExternalCommand
   {
      Autodesk.Revit.UI.UIApplication m_revit;
      Autodesk.Revit.UI.UIDocument m_doc;
      dynBench dynamoForm;
      TextWriter tw;
      Transaction trans;

      public Autodesk.Revit.UI.Result Execute(Autodesk.Revit.UI.ExternalCommandData revit, ref string message, ElementSet elements)
      {
         SplashScreen splashScreen = null;
         try
         {
            //create a log file
            string tempPath = System.IO.Path.GetTempPath();
            string logPath = Path.Combine(tempPath, "dynamoLog.txt");

            if (File.Exists(logPath))
               File.Delete(logPath);

            tw = new StreamWriter(logPath);
            tw.WriteLine("Dynamo log started " + System.DateTime.Now.ToString());

            m_revit = revit.Application;
            m_doc = m_revit.ActiveUIDocument;

            trans = new Transaction(m_doc.Document, "Dynamo");
            trans.Start();

            FailureHandlingOptions failOpt = trans.GetFailureHandlingOptions();
            //failOpt.SetFailuresPreprocessor(new DynamoWarningSwallower());
            trans.SetFailureHandlingOptions(failOpt);

            #region default level
            Level defaultLevel = null;
            FilteredElementCollector fecLevel = new FilteredElementCollector(m_doc.Document);
            fecLevel.OfClass(typeof(Level));
            //for (int i = 0; i < fecLevel.ToElements().Count; i++)
            //{
            //    defaultLevel = fecLevel.ToElements()[i] as Level;
            //    break;
            //}
            defaultLevel = fecLevel.ToElements()[0] as Level;

            #endregion

            //DynamoWarningSwallower swallow = new DynamoWarningSwallower();

            dynElementSettings.SharedInstance.Revit = m_revit;
            dynElementSettings.SharedInstance.Doc = m_doc;
            dynElementSettings.SharedInstance.DefaultLevel = defaultLevel;
            //dynElementSettings.SharedInstance.WarningSwallower = swallow;
            dynElementSettings.SharedInstance.MainTransaction = trans;
            dynElementSettings.SharedInstance.Writer = tw;
            //dynElementSettings settings = new dynElementSettings(m_revit, m_doc,
            //defaultLevel, swallow, trans);

            //get window handle
            IntPtr h = Process.GetCurrentProcess().MainWindowHandle;

            //prepare and show splash
            splashScreen = new SplashScreen(Assembly.GetExecutingAssembly(), "splash.png");
            splashScreen.Show(false, true);

            //show the window
            dynamoForm = new dynBench(DynamoRevitApp.updater, splashScreen);

            //var revitWindow = (Window)HwndSource.FromHwnd(h).RootVisual;
            //var w = revitWindow.ActualWidth;
            //var h = revitWindow.ActualHeight;

            //set window handle and show dynamo
            new System.Windows.Interop.WindowInteropHelper(dynamoForm).Owner = h;
            
             dynamoForm.WindowStartupLocation = WindowStartupLocation.Manual;

            if (System.Windows.Forms.SystemInformation.MonitorCount > 1)
            {
                
                System.Drawing.Rectangle bounds = System.Windows.Forms.Screen.AllScreens[1].Bounds;
                dynamoForm.Left = bounds.X;
                dynamoForm.Top = bounds.Y;
            }
            else
            {
                System.Drawing.Rectangle bounds = System.Windows.Forms.Screen.AllScreens[0].Bounds;
                dynamoForm.Left = bounds.X;
                dynamoForm.Top = bounds.Y;
            }

            dynamoForm.Show();

            if (dynamoForm.DialogResult.HasValue && dynamoForm.DialogResult.Value == false)   //the WPF false is "cancel"
>>>>>>> 645df507
            {
                System.Windows.Forms.MessageBox.Show(ex.ToString());
                return Result.Failed;
            }
        }
        public Result OnShutdown(UIControlledApplication application)
        {
            UpdaterRegistry.UnregisterUpdater(updater.GetUpdaterId());

            return Result.Succeeded;
        }
    }

    [Autodesk.Revit.Attributes.Transaction(Autodesk.Revit.Attributes.TransactionMode.Manual)]
    [Autodesk.Revit.Attributes.Regeneration(Autodesk.Revit.Attributes.RegenerationOption.Manual)]
    class DynamoRevit : IExternalCommand
    {
        Autodesk.Revit.UI.UIApplication m_revit;
        Autodesk.Revit.UI.UIDocument m_doc;
        dynBench dynamoForm;
        TextWriter tw;

        public Autodesk.Revit.UI.Result Execute(Autodesk.Revit.UI.ExternalCommandData revit, ref string message, ElementSet elements)
        {
            SplashScreen splashScreen = null;
            try
            {
                //create a log file
                string tempPath = System.IO.Path.GetTempPath();
                string logPath = Path.Combine(tempPath, "dynamoLog.txt");

                if (File.Exists(logPath))
                    File.Delete(logPath);

                tw = new StreamWriter(logPath);
                tw.WriteLine("Dynamo log started " + System.DateTime.Now.ToString());

                m_revit = revit.Application;
                m_doc = m_revit.ActiveUIDocument;

                #region default level

                Level defaultLevel = null;
                FilteredElementCollector fecLevel = new FilteredElementCollector(m_doc.Document);
                fecLevel.OfClass(typeof(Level));
                defaultLevel = fecLevel.ToElements()[0] as Level;
                
                #endregion

                dynElementSettings.SharedInstance.Revit = m_revit;
                dynElementSettings.SharedInstance.Doc = m_doc;
                dynElementSettings.SharedInstance.DefaultLevel = defaultLevel;
                dynElementSettings.SharedInstance.Writer = tw;

                IdlePromise.ExecuteOnIdle(new Action(
                    delegate
                    {
                        //get window handle
                        IntPtr h = Process.GetCurrentProcess().MainWindowHandle;

                        //prepare and show splash
                        splashScreen = new SplashScreen(Assembly.GetExecutingAssembly(), "splash.png");
                        splashScreen.Show(false, true);

                        //show the window
                        dynamoForm = new dynBench(DynamoRevitApp.updater, splashScreen);

                        //set window handle and show dynamo
                        new System.Windows.Interop.WindowInteropHelper(dynamoForm).Owner = h;
                        dynamoForm.WindowStartupLocation = WindowStartupLocation.CenterOwner;
                        dynamoForm.Show();
                    }
                ));
            }
            catch (Exception e)
            {
                //trans.Dispose();
                Debug.WriteLine(e.Message + ":" + e.StackTrace);
                Debug.WriteLine(e.InnerException);
                message = e.Message + " : " + e.StackTrace;

                if (tw != null)
                {
                    tw.WriteLine(e.Message);
                    tw.WriteLine(e.StackTrace);
                    tw.Close();
                }

                return Autodesk.Revit.UI.Result.Failed;
            }

            return Autodesk.Revit.UI.Result.Succeeded;
        }
    }


    class WindowHandle : System.Windows.Interop.IWin32Window
    {
        IntPtr _hwnd;

        public WindowHandle(IntPtr h)
        {
            Debug.Assert(IntPtr.Zero != h,
              "expected non-null window handle");

            _hwnd = h;
        }

        public IntPtr Handle
        {
            get
            {
                return _hwnd;
            }
        }
    }
}
<|MERGE_RESOLUTION|>--- conflicted
+++ resolved
@@ -58,7 +58,6 @@
                 // Create new ribbon panel
                 RibbonPanel ribbonPanel = application.CreateRibbonPanel("Visual Programming"); //MDJ todo - move hard-coded strings out to resource files
 
-<<<<<<< HEAD
                 //Create a push button in the ribbon panel 
 
                 PushButton pushButton = ribbonPanel.AddItem(new PushButtonData("Dynamo",
@@ -109,119 +108,6 @@
                 return Result.Succeeded;
             }
             catch (Exception ex)
-=======
-            return Result.Succeeded;
-         }
-         catch (Exception ex)
-         {
-            System.Windows.Forms.MessageBox.Show(ex.ToString());
-            return Result.Failed;
-         }
-      }
-      public Result OnShutdown(UIControlledApplication application)
-      {
-         UpdaterRegistry.UnregisterUpdater(updater.GetUpdaterId());
-
-         return Result.Succeeded;
-      }
-   }
-
-   [Autodesk.Revit.Attributes.Transaction(Autodesk.Revit.Attributes.TransactionMode.Manual)]
-   [Autodesk.Revit.Attributes.Regeneration(Autodesk.Revit.Attributes.RegenerationOption.Manual)]
-   class DynamoRevit : IExternalCommand
-   {
-      Autodesk.Revit.UI.UIApplication m_revit;
-      Autodesk.Revit.UI.UIDocument m_doc;
-      dynBench dynamoForm;
-      TextWriter tw;
-      Transaction trans;
-
-      public Autodesk.Revit.UI.Result Execute(Autodesk.Revit.UI.ExternalCommandData revit, ref string message, ElementSet elements)
-      {
-         SplashScreen splashScreen = null;
-         try
-         {
-            //create a log file
-            string tempPath = System.IO.Path.GetTempPath();
-            string logPath = Path.Combine(tempPath, "dynamoLog.txt");
-
-            if (File.Exists(logPath))
-               File.Delete(logPath);
-
-            tw = new StreamWriter(logPath);
-            tw.WriteLine("Dynamo log started " + System.DateTime.Now.ToString());
-
-            m_revit = revit.Application;
-            m_doc = m_revit.ActiveUIDocument;
-
-            trans = new Transaction(m_doc.Document, "Dynamo");
-            trans.Start();
-
-            FailureHandlingOptions failOpt = trans.GetFailureHandlingOptions();
-            //failOpt.SetFailuresPreprocessor(new DynamoWarningSwallower());
-            trans.SetFailureHandlingOptions(failOpt);
-
-            #region default level
-            Level defaultLevel = null;
-            FilteredElementCollector fecLevel = new FilteredElementCollector(m_doc.Document);
-            fecLevel.OfClass(typeof(Level));
-            //for (int i = 0; i < fecLevel.ToElements().Count; i++)
-            //{
-            //    defaultLevel = fecLevel.ToElements()[i] as Level;
-            //    break;
-            //}
-            defaultLevel = fecLevel.ToElements()[0] as Level;
-
-            #endregion
-
-            //DynamoWarningSwallower swallow = new DynamoWarningSwallower();
-
-            dynElementSettings.SharedInstance.Revit = m_revit;
-            dynElementSettings.SharedInstance.Doc = m_doc;
-            dynElementSettings.SharedInstance.DefaultLevel = defaultLevel;
-            //dynElementSettings.SharedInstance.WarningSwallower = swallow;
-            dynElementSettings.SharedInstance.MainTransaction = trans;
-            dynElementSettings.SharedInstance.Writer = tw;
-            //dynElementSettings settings = new dynElementSettings(m_revit, m_doc,
-            //defaultLevel, swallow, trans);
-
-            //get window handle
-            IntPtr h = Process.GetCurrentProcess().MainWindowHandle;
-
-            //prepare and show splash
-            splashScreen = new SplashScreen(Assembly.GetExecutingAssembly(), "splash.png");
-            splashScreen.Show(false, true);
-
-            //show the window
-            dynamoForm = new dynBench(DynamoRevitApp.updater, splashScreen);
-
-            //var revitWindow = (Window)HwndSource.FromHwnd(h).RootVisual;
-            //var w = revitWindow.ActualWidth;
-            //var h = revitWindow.ActualHeight;
-
-            //set window handle and show dynamo
-            new System.Windows.Interop.WindowInteropHelper(dynamoForm).Owner = h;
-            
-             dynamoForm.WindowStartupLocation = WindowStartupLocation.Manual;
-
-            if (System.Windows.Forms.SystemInformation.MonitorCount > 1)
-            {
-                
-                System.Drawing.Rectangle bounds = System.Windows.Forms.Screen.AllScreens[1].Bounds;
-                dynamoForm.Left = bounds.X;
-                dynamoForm.Top = bounds.Y;
-            }
-            else
-            {
-                System.Drawing.Rectangle bounds = System.Windows.Forms.Screen.AllScreens[0].Bounds;
-                dynamoForm.Left = bounds.X;
-                dynamoForm.Top = bounds.Y;
-            }
-
-            dynamoForm.Show();
-
-            if (dynamoForm.DialogResult.HasValue && dynamoForm.DialogResult.Value == false)   //the WPF false is "cancel"
->>>>>>> 645df507
             {
                 System.Windows.Forms.MessageBox.Show(ex.ToString());
                 return Result.Failed;
@@ -289,14 +175,35 @@
                         //show the window
                         dynamoForm = new dynBench(DynamoRevitApp.updater, splashScreen);
 
-                        //set window handle and show dynamo
-                        new System.Windows.Interop.WindowInteropHelper(dynamoForm).Owner = h;
-                        dynamoForm.WindowStartupLocation = WindowStartupLocation.CenterOwner;
-                        dynamoForm.Show();
-                    }
-                ));
-            }
-            catch (Exception e)
+            //show the window
+            dynamoForm = new dynBench(DynamoRevitApp.updater, splashScreen);
+
+            //var revitWindow = (Window)HwndSource.FromHwnd(h).RootVisual;
+            //var w = revitWindow.ActualWidth;
+            //var h = revitWindow.ActualHeight;
+
+            //set window handle and show dynamo
+            new System.Windows.Interop.WindowInteropHelper(dynamoForm).Owner = h;
+            
+             dynamoForm.WindowStartupLocation = WindowStartupLocation.Manual;
+
+            if (System.Windows.Forms.SystemInformation.MonitorCount > 1)
+            {
+                
+                System.Drawing.Rectangle bounds = System.Windows.Forms.Screen.AllScreens[1].Bounds;
+                dynamoForm.Left = bounds.X;
+                dynamoForm.Top = bounds.Y;
+            }
+            else
+            {
+                System.Drawing.Rectangle bounds = System.Windows.Forms.Screen.AllScreens[0].Bounds;
+                dynamoForm.Left = bounds.X;
+                dynamoForm.Top = bounds.Y;
+            }
+
+            dynamoForm.Show();
+
+            if (dynamoForm.DialogResult.HasValue && dynamoForm.DialogResult.Value == false)   //the WPF false is "cancel"
             {
                 //trans.Dispose();
                 Debug.WriteLine(e.Message + ":" + e.StackTrace);
